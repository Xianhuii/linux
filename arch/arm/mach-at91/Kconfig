--- conflicted
+++ resolved
@@ -53,10 +53,7 @@
 	select GENERIC_CLOCKEVENTS
 	select HAVE_FB_ATMEL
 	select HAVE_AT91_DBGU0
-<<<<<<< HEAD
-=======
 	select AT91_SAM9_ALT_RESET
->>>>>>> e2920638
 
 config ARCH_AT91SAM9G10
 	bool "AT91SAM9G10"
@@ -73,10 +70,7 @@
 	select HAVE_FB_ATMEL
 	select HAVE_NET_MACB
 	select HAVE_AT91_DBGU1
-<<<<<<< HEAD
-=======
 	select AT91_SAM9_ALT_RESET
->>>>>>> e2920638
 
 config ARCH_AT91SAM9RL
 	bool "AT91SAM9RL"
@@ -85,10 +79,7 @@
 	select HAVE_AT91_USART3
 	select HAVE_FB_ATMEL
 	select HAVE_AT91_DBGU0
-<<<<<<< HEAD
-=======
 	select AT91_SAM9_ALT_RESET
->>>>>>> e2920638
 
 config ARCH_AT91SAM9G20
 	bool "AT91SAM9G20"
@@ -109,10 +100,7 @@
 	select HAVE_FB_ATMEL
 	select HAVE_NET_MACB
 	select HAVE_AT91_DBGU1
-<<<<<<< HEAD
-=======
 	select AT91_SAM9G45_RESET
->>>>>>> e2920638
 
 config ARCH_AT91CAP9
 	bool "AT91CAP9"
@@ -121,10 +109,7 @@
 	select HAVE_FB_ATMEL
 	select HAVE_NET_MACB
 	select HAVE_AT91_DBGU1
-<<<<<<< HEAD
-=======
 	select AT91_SAM9G45_RESET
->>>>>>> e2920638
 
 config ARCH_AT91X40
 	bool "AT91x40"
