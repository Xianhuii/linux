--- conflicted
+++ resolved
@@ -2117,12 +2117,7 @@
 	if (likely(page == c->page)) {
 		set_freepointer(s, object, c->freelist);
 
-<<<<<<< HEAD
-#ifdef CONFIG_CMPXCHG_LOCAL
 		if (unlikely(!irqsafe_cpu_cmpxchg_double(
-=======
-		if (unlikely(!this_cpu_cmpxchg_double(
->>>>>>> 3e0c2ab6
 				s->cpu_slab->freelist, s->cpu_slab->tid,
 				c->freelist, tid,
 				object, next_tid(tid)))) {
