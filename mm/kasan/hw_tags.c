// SPDX-License-Identifier: GPL-2.0
/*
 * This file contains core hardware tag-based KASAN code.
 *
 * Copyright (c) 2020 Google, Inc.
 * Author: Andrey Konovalov <andreyknvl@google.com>
 */

#define pr_fmt(fmt) "kasan: " fmt

#include <linux/init.h>
#include <linux/kasan.h>
#include <linux/kernel.h>
#include <linux/memory.h>
#include <linux/mm.h>
#include <linux/static_key.h>
#include <linux/string.h>
#include <linux/types.h>

#include "kasan.h"

enum kasan_arg {
	KASAN_ARG_DEFAULT,
	KASAN_ARG_OFF,
	KASAN_ARG_ON,
};

enum kasan_arg_mode {
	KASAN_ARG_MODE_DEFAULT,
	KASAN_ARG_MODE_SYNC,
	KASAN_ARG_MODE_ASYNC,
};

enum kasan_arg_stacktrace {
	KASAN_ARG_STACKTRACE_DEFAULT,
	KASAN_ARG_STACKTRACE_OFF,
	KASAN_ARG_STACKTRACE_ON,
};

enum kasan_arg_fault {
	KASAN_ARG_FAULT_DEFAULT,
	KASAN_ARG_FAULT_REPORT,
	KASAN_ARG_FAULT_PANIC,
};

static enum kasan_arg kasan_arg __ro_after_init;
static enum kasan_arg_mode kasan_arg_mode __ro_after_init;
static enum kasan_arg_stacktrace kasan_arg_stacktrace __ro_after_init;
static enum kasan_arg_fault kasan_arg_fault __ro_after_init;

/* Whether KASAN is enabled at all. */
DEFINE_STATIC_KEY_FALSE(kasan_flag_enabled);
EXPORT_SYMBOL(kasan_flag_enabled);

/* Whether the asynchronous mode is enabled. */
bool kasan_flag_async __ro_after_init;
EXPORT_SYMBOL_GPL(kasan_flag_async);

/* Whether to collect alloc/free stack traces. */
DEFINE_STATIC_KEY_FALSE(kasan_flag_stacktrace);

/* Whether to panic or print a report and disable tag checking on fault. */
bool kasan_flag_panic __ro_after_init;

/* kasan=off/on */
static int __init early_kasan_flag(char *arg)
{
	if (!arg)
		return -EINVAL;

	if (!strcmp(arg, "off"))
		kasan_arg = KASAN_ARG_OFF;
	else if (!strcmp(arg, "on"))
		kasan_arg = KASAN_ARG_ON;
	else
		return -EINVAL;

	return 0;
}
early_param("kasan", early_kasan_flag);

/* kasan.mode=sync/async */
static int __init early_kasan_mode(char *arg)
{
	if (!arg)
		return -EINVAL;

	if (!strcmp(arg, "sync"))
		kasan_arg_mode = KASAN_ARG_MODE_SYNC;
	else if (!strcmp(arg, "async"))
		kasan_arg_mode = KASAN_ARG_MODE_ASYNC;
	else
		return -EINVAL;

	return 0;
}
early_param("kasan.mode", early_kasan_mode);

/* kasan.stacktrace=off/on */
static int __init early_kasan_flag_stacktrace(char *arg)
{
	if (!arg)
		return -EINVAL;

	if (!strcmp(arg, "off"))
		kasan_arg_stacktrace = KASAN_ARG_STACKTRACE_OFF;
	else if (!strcmp(arg, "on"))
		kasan_arg_stacktrace = KASAN_ARG_STACKTRACE_ON;
	else
		return -EINVAL;

	return 0;
}
early_param("kasan.stacktrace", early_kasan_flag_stacktrace);

/* kasan.fault=report/panic */
static int __init early_kasan_fault(char *arg)
{
	if (!arg)
		return -EINVAL;

	if (!strcmp(arg, "report"))
		kasan_arg_fault = KASAN_ARG_FAULT_REPORT;
	else if (!strcmp(arg, "panic"))
		kasan_arg_fault = KASAN_ARG_FAULT_PANIC;
	else
		return -EINVAL;

	return 0;
}
early_param("kasan.fault", early_kasan_fault);

/* kasan_init_hw_tags_cpu() is called for each CPU. */
void kasan_init_hw_tags_cpu(void)
{
	/*
	 * There's no need to check that the hardware is MTE-capable here,
	 * as this function is only called for MTE-capable hardware.
	 */

	/* If KASAN is disabled via command line, don't initialize it. */
	if (kasan_arg == KASAN_ARG_OFF)
		return;

	hw_init_tags(KASAN_TAG_MAX);

	/*
	 * Enable async mode only when explicitly requested through
	 * the command line.
	 */
	if (kasan_arg_mode == KASAN_ARG_MODE_ASYNC)
		hw_enable_tagging_async();
	else
		hw_enable_tagging_sync();
}

/* kasan_init_hw_tags() is called once on boot CPU. */
void __init kasan_init_hw_tags(void)
{
	/* If hardware doesn't support MTE, don't initialize KASAN. */
	if (!system_supports_mte())
		return;

	/* If KASAN is disabled via command line, don't initialize it. */
	if (kasan_arg == KASAN_ARG_OFF)
		return;

	/* Enable KASAN. */
	static_branch_enable(&kasan_flag_enabled);

	switch (kasan_arg_mode) {
	case KASAN_ARG_MODE_DEFAULT:
		/*
		 * Default to sync mode.
		 * Do nothing, kasan_flag_async keeps its default value.
		 */
		break;
	case KASAN_ARG_MODE_SYNC:
		/* Do nothing, kasan_flag_async keeps its default value. */
		break;
	case KASAN_ARG_MODE_ASYNC:
		/* Async mode enabled. */
		kasan_flag_async = true;
		break;
	}

	switch (kasan_arg_stacktrace) {
	case KASAN_ARG_STACKTRACE_DEFAULT:
		/* Default to enabling stack trace collection. */
		static_branch_enable(&kasan_flag_stacktrace);
		break;
	case KASAN_ARG_STACKTRACE_OFF:
		/* Do nothing, kasan_flag_stacktrace keeps its default value. */
		break;
	case KASAN_ARG_STACKTRACE_ON:
		static_branch_enable(&kasan_flag_stacktrace);
		break;
	}

	switch (kasan_arg_fault) {
	case KASAN_ARG_FAULT_DEFAULT:
		/*
		 * Default to no panic on report.
		 * Do nothing, kasan_flag_panic keeps its default value.
		 */
		break;
	case KASAN_ARG_FAULT_REPORT:
		/* Do nothing, kasan_flag_panic keeps its default value. */
		break;
	case KASAN_ARG_FAULT_PANIC:
		/* Enable panic on report. */
		kasan_flag_panic = true;
		break;
	}

	pr_info("KernelAddressSanitizer initialized\n");
}

<<<<<<< HEAD
void kasan_set_free_info(struct kmem_cache *cache,
				void *object, u8 tag)
{
	struct kasan_alloc_meta *alloc_meta;

	alloc_meta = kasan_get_alloc_meta(cache, object);
	if (alloc_meta)
		kasan_set_track(&alloc_meta->free_track[0], GFP_NOWAIT);
}

struct kasan_track *kasan_get_free_track(struct kmem_cache *cache,
				void *object, u8 tag)
{
	struct kasan_alloc_meta *alloc_meta;

	alloc_meta = kasan_get_alloc_meta(cache, object);
	if (!alloc_meta)
		return NULL;

	return &alloc_meta->free_track[0];
}

void kasan_alloc_pages(struct page *page, unsigned int order, gfp_t flags)
{
	/*
	 * This condition should match the one in post_alloc_hook() in
	 * page_alloc.c.
	 */
	bool init = !want_init_on_free() && want_init_on_alloc(flags);

	if (flags & __GFP_SKIP_KASAN_POISON)
		SetPageSkipKASanPoison(page);

	if (flags & __GFP_ZEROTAGS) {
		int i;

		for (i = 0; i != 1 << order; ++i)
			tag_clear_highpage(page + i);
	} else {
		kasan_unpoison_pages(page, order, init);
	}
}

void kasan_free_pages(struct page *page, unsigned int order)
{
	/*
	 * This condition should match the one in free_pages_prepare() in
	 * page_alloc.c.
	 */
	bool init = want_init_on_free();

	kasan_poison_pages(page, order, init);
}

=======
>>>>>>> 0ed950d1
#if IS_ENABLED(CONFIG_KASAN_KUNIT_TEST)

void kasan_set_tagging_report_once(bool state)
{
	hw_set_tagging_report_once(state);
}
EXPORT_SYMBOL_GPL(kasan_set_tagging_report_once);

void kasan_enable_tagging_sync(void)
{
	hw_enable_tagging_sync();
}
EXPORT_SYMBOL_GPL(kasan_enable_tagging_sync);

void kasan_force_async_fault(void)
{
	hw_force_async_tag_fault();
}
EXPORT_SYMBOL_GPL(kasan_force_async_fault);

#endif<|MERGE_RESOLUTION|>--- conflicted
+++ resolved
@@ -216,29 +216,6 @@
 	pr_info("KernelAddressSanitizer initialized\n");
 }
 
-<<<<<<< HEAD
-void kasan_set_free_info(struct kmem_cache *cache,
-				void *object, u8 tag)
-{
-	struct kasan_alloc_meta *alloc_meta;
-
-	alloc_meta = kasan_get_alloc_meta(cache, object);
-	if (alloc_meta)
-		kasan_set_track(&alloc_meta->free_track[0], GFP_NOWAIT);
-}
-
-struct kasan_track *kasan_get_free_track(struct kmem_cache *cache,
-				void *object, u8 tag)
-{
-	struct kasan_alloc_meta *alloc_meta;
-
-	alloc_meta = kasan_get_alloc_meta(cache, object);
-	if (!alloc_meta)
-		return NULL;
-
-	return &alloc_meta->free_track[0];
-}
-
 void kasan_alloc_pages(struct page *page, unsigned int order, gfp_t flags)
 {
 	/*
@@ -271,8 +248,6 @@
 	kasan_poison_pages(page, order, init);
 }
 
-=======
->>>>>>> 0ed950d1
 #if IS_ENABLED(CONFIG_KASAN_KUNIT_TEST)
 
 void kasan_set_tagging_report_once(bool state)
