/* SPDX-License-Identifier: GPL-2.0 */
/*
 * Shared Memory Communications over RDMA (SMC-R) and RoCE
 *
 * Work Requests exploiting Infiniband API
 *
 * Copyright IBM Corp. 2016
 *
 * Author(s):  Steffen Maier <maier@linux.vnet.ibm.com>
 */

#ifndef SMC_WR_H
#define SMC_WR_H

#include <linux/atomic.h>
#include <rdma/ib_verbs.h>
#include <asm/div64.h>

#include "smc.h"
#include "smc_core.h"

#define SMC_WR_BUF_CNT 16	/* # of ctrl buffers per link */

#define SMC_WR_TX_WAIT_FREE_SLOT_TIME	(10 * HZ)

#define SMC_WR_TX_SIZE 44 /* actual size of wr_send data (<=SMC_WR_BUF_SIZE) */

#define SMC_WR_TX_PEND_PRIV_SIZE 32

struct smc_wr_tx_pend_priv {
	u8			priv[SMC_WR_TX_PEND_PRIV_SIZE];
};

typedef void (*smc_wr_tx_handler)(struct smc_wr_tx_pend_priv *,
				  struct smc_link *,
				  enum ib_wc_status);

typedef bool (*smc_wr_tx_filter)(struct smc_wr_tx_pend_priv *,
				 unsigned long);

typedef void (*smc_wr_tx_dismisser)(struct smc_wr_tx_pend_priv *);

struct smc_wr_rx_handler {
	struct hlist_node	list;	/* hash table collision resolution */
	void			(*handler)(struct ib_wc *, void *);
	u8			type;
};

/* Only used by RDMA write WRs.
 * All other WRs (CDC/LLC) use smc_wr_tx_send handling WR_ID implicitly
 */
static inline long smc_wr_tx_get_next_wr_id(struct smc_link *link)
{
	return atomic_long_inc_return(&link->wr_tx_id);
}

static inline void smc_wr_tx_set_wr_id(atomic_long_t *wr_tx_id, long val)
{
	atomic_long_set(wr_tx_id, val);
}

static inline bool smc_wr_tx_link_hold(struct smc_link *link)
{
	if (!smc_link_sendable(link))
		return false;
	atomic_inc(&link->wr_tx_refcnt);
	return true;
}

static inline void smc_wr_tx_link_put(struct smc_link *link)
{
	if (atomic_dec_and_test(&link->wr_tx_refcnt))
		wake_up_all(&link->wr_tx_wait);
}

static inline void smc_wr_wakeup_tx_wait(struct smc_link *lnk)
{
	wake_up_all(&lnk->wr_tx_wait);
}

static inline void smc_wr_wakeup_reg_wait(struct smc_link *lnk)
{
	wake_up(&lnk->wr_reg_wait);
}

/* post a new receive work request to fill a completed old work request entry */
static inline int smc_wr_rx_post(struct smc_link *link)
{
	int rc;
	u64 wr_id, temp_wr_id;
	u32 index;

	wr_id = ++link->wr_rx_id; /* tasklet context, thus not atomic */
	temp_wr_id = wr_id;
	index = do_div(temp_wr_id, link->wr_rx_cnt);
	link->wr_rx_ibs[index].wr_id = wr_id;
	rc = ib_post_recv(link->roce_qp, &link->wr_rx_ibs[index], NULL);
	return rc;
}

int smc_wr_create_link(struct smc_link *lnk);
int smc_wr_alloc_link_mem(struct smc_link *lnk);
int smc_wr_alloc_lgr_mem(struct smc_link_group *lgr);
void smc_wr_free_link(struct smc_link *lnk);
void smc_wr_free_link_mem(struct smc_link *lnk);
void smc_wr_free_lgr_mem(struct smc_link_group *lgr);
void smc_wr_remember_qp_attr(struct smc_link *lnk);
void smc_wr_remove_dev(struct smc_ib_device *smcibdev);
void smc_wr_add_dev(struct smc_ib_device *smcibdev);

int smc_wr_tx_get_free_slot(struct smc_link *link, smc_wr_tx_handler handler,
			    struct smc_wr_buf **wr_buf,
			    struct smc_rdma_wr **wrs,
			    struct smc_wr_tx_pend_priv **wr_pend_priv);
int smc_wr_tx_get_v2_slot(struct smc_link *link,
			  smc_wr_tx_handler handler,
			  struct smc_wr_v2_buf **wr_buf,
			  struct smc_wr_tx_pend_priv **wr_pend_priv);
int smc_wr_tx_put_slot(struct smc_link *link,
		       struct smc_wr_tx_pend_priv *wr_pend_priv);
int smc_wr_tx_send(struct smc_link *link,
		   struct smc_wr_tx_pend_priv *wr_pend_priv);
int smc_wr_tx_v2_send(struct smc_link *link,
		      struct smc_wr_tx_pend_priv *priv, int len);
int smc_wr_tx_send_wait(struct smc_link *link, struct smc_wr_tx_pend_priv *priv,
			unsigned long timeout);
void smc_wr_tx_cq_handler(struct ib_cq *ib_cq, void *cq_context);
<<<<<<< HEAD
void smc_wr_tx_dismiss_slots(struct smc_link *lnk, u8 wr_rx_hdr_type,
			     smc_wr_tx_filter filter,
			     smc_wr_tx_dismisser dismisser,
			     unsigned long data);
=======
>>>>>>> 754e0b0e
void smc_wr_tx_wait_no_pending_sends(struct smc_link *link);

int smc_wr_rx_register_handler(struct smc_wr_rx_handler *handler);
int smc_wr_rx_post_init(struct smc_link *link);
void smc_wr_rx_cq_handler(struct ib_cq *ib_cq, void *cq_context);
int smc_wr_reg_send(struct smc_link *link, struct ib_mr *mr);

#endif /* SMC_WR_H */<|MERGE_RESOLUTION|>--- conflicted
+++ resolved
@@ -125,13 +125,6 @@
 int smc_wr_tx_send_wait(struct smc_link *link, struct smc_wr_tx_pend_priv *priv,
 			unsigned long timeout);
 void smc_wr_tx_cq_handler(struct ib_cq *ib_cq, void *cq_context);
-<<<<<<< HEAD
-void smc_wr_tx_dismiss_slots(struct smc_link *lnk, u8 wr_rx_hdr_type,
-			     smc_wr_tx_filter filter,
-			     smc_wr_tx_dismisser dismisser,
-			     unsigned long data);
-=======
->>>>>>> 754e0b0e
 void smc_wr_tx_wait_no_pending_sends(struct smc_link *link);
 
 int smc_wr_rx_register_handler(struct smc_wr_rx_handler *handler);
