// SPDX-License-Identifier: GPL-2.0
/* Shared Memory Communications Direct over ISM devices (SMC-D)
 *
 * Functions for ISM device.
 *
 * Copyright IBM Corp. 2018
 */

#include <linux/spinlock.h>
#include <linux/mutex.h>
#include <linux/slab.h>
#include <asm/page.h>

#include "smc.h"
#include "smc_core.h"
#include "smc_ism.h"
#include "smc_pnet.h"

struct smcd_dev_list smcd_dev_list = {
	.list = LIST_HEAD_INIT(smcd_dev_list.list),
	.mutex = __MUTEX_INITIALIZER(smcd_dev_list.mutex)
};

/* Test if an ISM communication is possible. */
int smc_ism_cantalk(u64 peer_gid, unsigned short vlan_id, struct smcd_dev *smcd)
{
	return smcd->ops->query_remote_gid(smcd, peer_gid, vlan_id ? 1 : 0,
					   vlan_id);
}

int smc_ism_write(struct smcd_dev *smcd, const struct smc_ism_position *pos,
		  void *data, size_t len)
{
	int rc;

	rc = smcd->ops->move_data(smcd, pos->token, pos->index, pos->signal,
				  pos->offset, data, len);

	return rc < 0 ? rc : 0;
}

/* Set a connection using this DMBE. */
void smc_ism_set_conn(struct smc_connection *conn)
{
	unsigned long flags;

	spin_lock_irqsave(&conn->lgr->smcd->lock, flags);
	conn->lgr->smcd->conn[conn->rmb_desc->sba_idx] = conn;
	spin_unlock_irqrestore(&conn->lgr->smcd->lock, flags);
}

/* Unset a connection using this DMBE. */
void smc_ism_unset_conn(struct smc_connection *conn)
{
	unsigned long flags;

	if (!conn->rmb_desc)
		return;

	spin_lock_irqsave(&conn->lgr->smcd->lock, flags);
	conn->lgr->smcd->conn[conn->rmb_desc->sba_idx] = NULL;
	spin_unlock_irqrestore(&conn->lgr->smcd->lock, flags);
}

/* Register a VLAN identifier with the ISM device. Use a reference count
 * and add a VLAN identifier only when the first DMB using this VLAN is
 * registered.
 */
int smc_ism_get_vlan(struct smcd_dev *smcd, unsigned short vlanid)
{
	struct smc_ism_vlanid *new_vlan, *vlan;
	unsigned long flags;
	int rc = 0;

	if (!vlanid)			/* No valid vlan id */
		return -EINVAL;

	/* create new vlan entry, in case we need it */
	new_vlan = kzalloc(sizeof(*new_vlan), GFP_KERNEL);
	if (!new_vlan)
		return -ENOMEM;
	new_vlan->vlanid = vlanid;
	refcount_set(&new_vlan->refcnt, 1);

	/* if there is an existing entry, increase count and return */
	spin_lock_irqsave(&smcd->lock, flags);
	list_for_each_entry(vlan, &smcd->vlan, list) {
		if (vlan->vlanid == vlanid) {
			refcount_inc(&vlan->refcnt);
			kfree(new_vlan);
			goto out;
		}
	}

	/* no existing entry found.
	 * add new entry to device; might fail, e.g., if HW limit reached
	 */
	if (smcd->ops->add_vlan_id(smcd, vlanid)) {
		kfree(new_vlan);
		rc = -EIO;
		goto out;
	}
	list_add_tail(&new_vlan->list, &smcd->vlan);
out:
	spin_unlock_irqrestore(&smcd->lock, flags);
	return rc;
}

/* Unregister a VLAN identifier with the ISM device. Use a reference count
 * and remove a VLAN identifier only when the last DMB using this VLAN is
 * unregistered.
 */
int smc_ism_put_vlan(struct smcd_dev *smcd, unsigned short vlanid)
{
	struct smc_ism_vlanid *vlan;
	unsigned long flags;
	bool found = false;
	int rc = 0;

	if (!vlanid)			/* No valid vlan id */
		return -EINVAL;

	spin_lock_irqsave(&smcd->lock, flags);
	list_for_each_entry(vlan, &smcd->vlan, list) {
		if (vlan->vlanid == vlanid) {
			if (!refcount_dec_and_test(&vlan->refcnt))
				goto out;
			found = true;
			break;
		}
	}
	if (!found) {
		rc = -ENOENT;
		goto out;		/* VLAN id not in table */
	}

	/* Found and the last reference just gone */
	if (smcd->ops->del_vlan_id(smcd, vlanid))
		rc = -EIO;
	list_del(&vlan->list);
	kfree(vlan);
out:
	spin_unlock_irqrestore(&smcd->lock, flags);
	return rc;
}

int smc_ism_unregister_dmb(struct smcd_dev *smcd, struct smc_buf_desc *dmb_desc)
{
	struct smcd_dmb dmb;
	int rc = 0;

	if (!dmb_desc->dma_addr)
		return rc;

	memset(&dmb, 0, sizeof(dmb));
	dmb.dmb_tok = dmb_desc->token;
	dmb.sba_idx = dmb_desc->sba_idx;
	dmb.cpu_addr = dmb_desc->cpu_addr;
	dmb.dma_addr = dmb_desc->dma_addr;
	dmb.dmb_len = dmb_desc->len;
	rc = smcd->ops->unregister_dmb(smcd, &dmb);
	if (!rc || rc == ISM_ERROR) {
		dmb_desc->cpu_addr = NULL;
		dmb_desc->dma_addr = 0;
	}

	return rc;
}

int smc_ism_register_dmb(struct smc_link_group *lgr, int dmb_len,
			 struct smc_buf_desc *dmb_desc)
{
	struct smcd_dmb dmb;
	int rc;

	memset(&dmb, 0, sizeof(dmb));
	dmb.dmb_len = dmb_len;
	dmb.sba_idx = dmb_desc->sba_idx;
	dmb.vlan_id = lgr->vlan_id;
	dmb.rgid = lgr->peer_gid;
	rc = lgr->smcd->ops->register_dmb(lgr->smcd, &dmb);
	if (!rc) {
		dmb_desc->sba_idx = dmb.sba_idx;
		dmb_desc->token = dmb.dmb_tok;
		dmb_desc->cpu_addr = dmb.cpu_addr;
		dmb_desc->dma_addr = dmb.dma_addr;
		dmb_desc->len = dmb.dmb_len;
	}
	return rc;
}

struct smc_ism_event_work {
	struct work_struct work;
	struct smcd_dev *smcd;
	struct smcd_event event;
};

#define ISM_EVENT_REQUEST		0x0001
#define ISM_EVENT_RESPONSE		0x0002
#define ISM_EVENT_REQUEST_IR		0x00000001
#define ISM_EVENT_CODE_SHUTDOWN		0x80
#define ISM_EVENT_CODE_TESTLINK		0x83

union smcd_sw_event_info {
	u64	info;
	struct {
		u8		uid[SMC_LGR_ID_SIZE];
		unsigned short	vlan_id;
		u16		code;
	};
};

static void smcd_handle_sw_event(struct smc_ism_event_work *wrk)
{
	union smcd_sw_event_info ev_info;

	ev_info.info = wrk->event.info;
	switch (wrk->event.code) {
	case ISM_EVENT_CODE_SHUTDOWN:	/* Peer shut down DMBs */
		smc_smcd_terminate(wrk->smcd, wrk->event.tok, ev_info.vlan_id);
		break;
	case ISM_EVENT_CODE_TESTLINK:	/* Activity timer */
		if (ev_info.code == ISM_EVENT_REQUEST) {
			ev_info.code = ISM_EVENT_RESPONSE;
			wrk->smcd->ops->signal_event(wrk->smcd,
						     wrk->event.tok,
						     ISM_EVENT_REQUEST_IR,
						     ISM_EVENT_CODE_TESTLINK,
						     ev_info.info);
			}
		break;
	}
}

int smc_ism_signal_shutdown(struct smc_link_group *lgr)
{
	int rc;
	union smcd_sw_event_info ev_info;

	if (lgr->peer_shutdown)
		return 0;

	memcpy(ev_info.uid, lgr->id, SMC_LGR_ID_SIZE);
	ev_info.vlan_id = lgr->vlan_id;
	ev_info.code = ISM_EVENT_REQUEST;
	rc = lgr->smcd->ops->signal_event(lgr->smcd, lgr->peer_gid,
					  ISM_EVENT_REQUEST_IR,
					  ISM_EVENT_CODE_SHUTDOWN,
					  ev_info.info);
	return rc;
}

/* worker for SMC-D events */
static void smc_ism_event_work(struct work_struct *work)
{
	struct smc_ism_event_work *wrk =
		container_of(work, struct smc_ism_event_work, work);

	switch (wrk->event.type) {
	case ISM_EVENT_GID:	/* GID event, token is peer GID */
		smc_smcd_terminate(wrk->smcd, wrk->event.tok, VLAN_VID_MASK);
		break;
	case ISM_EVENT_DMB:
		break;
	case ISM_EVENT_SWR:	/* Software defined event */
		smcd_handle_sw_event(wrk);
		break;
	}
	kfree(wrk);
}

static void smcd_release(struct device *dev)
{
	struct smcd_dev *smcd = container_of(dev, struct smcd_dev, dev);

	kfree(smcd->conn);
	kfree(smcd);
}

struct smcd_dev *smcd_alloc_dev(struct device *parent, const char *name,
				const struct smcd_ops *ops, int max_dmbs)
{
	struct smcd_dev *smcd;

	smcd = kzalloc(sizeof(*smcd), GFP_KERNEL);
	if (!smcd)
		return NULL;
	smcd->conn = kcalloc(max_dmbs, sizeof(struct smc_connection *),
			     GFP_KERNEL);
	if (!smcd->conn) {
		kfree(smcd);
		return NULL;
	}

	smcd->dev.parent = parent;
	smcd->dev.release = smcd_release;
	device_initialize(&smcd->dev);
	dev_set_name(&smcd->dev, name);
	smcd->ops = ops;
	if (smc_pnetid_by_dev_port(parent, 0, smcd->pnetid))
		smc_pnetid_by_table_smcd(smcd);

	spin_lock_init(&smcd->lock);
	spin_lock_init(&smcd->lgr_lock);
	INIT_LIST_HEAD(&smcd->vlan);
	INIT_LIST_HEAD(&smcd->lgr_list);
	init_waitqueue_head(&smcd->lgrs_deleted);
	smcd->event_wq = alloc_ordered_workqueue("ism_evt_wq-%s)",
						 WQ_MEM_RECLAIM, name);
	if (!smcd->event_wq) {
		kfree(smcd->conn);
		kfree(smcd);
		return NULL;
	}
	return smcd;
}
EXPORT_SYMBOL_GPL(smcd_alloc_dev);

int smcd_register_dev(struct smcd_dev *smcd)
{
	mutex_lock(&smcd_dev_list.mutex);
	list_add_tail(&smcd->list, &smcd_dev_list.list);
	mutex_unlock(&smcd_dev_list.mutex);

	pr_warn_ratelimited("smc: adding smcd device %s with pnetid %.16s%s\n",
			    dev_name(&smcd->dev), smcd->pnetid,
			    smcd->pnetid_by_user ? " (user defined)" : "");

	pr_warn_ratelimited("smc: adding smcd device %s with pnetid %.16s%s\n",
			    dev_name(&smcd->dev), smcd->pnetid,
			    smcd->pnetid_by_user ? " (user defined)" : "");

	return device_add(&smcd->dev);
}
EXPORT_SYMBOL_GPL(smcd_register_dev);

void smcd_unregister_dev(struct smcd_dev *smcd)
{
	pr_warn_ratelimited("smc: removing smcd device %s\n",
			    dev_name(&smcd->dev));
<<<<<<< HEAD
	spin_lock(&smcd_dev_list.lock);
=======
	mutex_lock(&smcd_dev_list.mutex);
>>>>>>> 84569f32
	list_del_init(&smcd->list);
	mutex_unlock(&smcd_dev_list.mutex);
	smcd->going_away = 1;
	smc_smcd_terminate_all(smcd);
	flush_workqueue(smcd->event_wq);
	destroy_workqueue(smcd->event_wq);

	device_del(&smcd->dev);
}
EXPORT_SYMBOL_GPL(smcd_unregister_dev);

void smcd_free_dev(struct smcd_dev *smcd)
{
	put_device(&smcd->dev);
}
EXPORT_SYMBOL_GPL(smcd_free_dev);

/* SMCD Device event handler. Called from ISM device interrupt handler.
 * Parameters are smcd device pointer,
 * - event->type (0 --> DMB, 1 --> GID),
 * - event->code (event code),
 * - event->tok (either DMB token when event type 0, or GID when event type 1)
 * - event->time (time of day)
 * - event->info (debug info).
 *
 * Context:
 * - Function called in IRQ context from ISM device driver event handler.
 */
void smcd_handle_event(struct smcd_dev *smcd, struct smcd_event *event)
{
	struct smc_ism_event_work *wrk;

	if (smcd->going_away)
		return;
	/* copy event to event work queue, and let it be handled there */
	wrk = kmalloc(sizeof(*wrk), GFP_ATOMIC);
	if (!wrk)
		return;
	INIT_WORK(&wrk->work, smc_ism_event_work);
	wrk->smcd = smcd;
	wrk->event = *event;
	queue_work(smcd->event_wq, &wrk->work);
}
EXPORT_SYMBOL_GPL(smcd_handle_event);

/* SMCD Device interrupt handler. Called from ISM device interrupt handler.
 * Parameters are smcd device pointer and DMB number. Find the connection and
 * schedule the tasklet for this connection.
 *
 * Context:
 * - Function called in IRQ context from ISM device driver IRQ handler.
 */
void smcd_handle_irq(struct smcd_dev *smcd, unsigned int dmbno)
{
	struct smc_connection *conn = NULL;
	unsigned long flags;

	spin_lock_irqsave(&smcd->lock, flags);
	conn = smcd->conn[dmbno];
	if (conn && !conn->killed)
		tasklet_schedule(&conn->rx_tsklet);
	spin_unlock_irqrestore(&smcd->lock, flags);
}
EXPORT_SYMBOL_GPL(smcd_handle_irq);<|MERGE_RESOLUTION|>--- conflicted
+++ resolved
@@ -326,10 +326,6 @@
 			    dev_name(&smcd->dev), smcd->pnetid,
 			    smcd->pnetid_by_user ? " (user defined)" : "");
 
-	pr_warn_ratelimited("smc: adding smcd device %s with pnetid %.16s%s\n",
-			    dev_name(&smcd->dev), smcd->pnetid,
-			    smcd->pnetid_by_user ? " (user defined)" : "");
-
 	return device_add(&smcd->dev);
 }
 EXPORT_SYMBOL_GPL(smcd_register_dev);
@@ -338,11 +334,7 @@
 {
 	pr_warn_ratelimited("smc: removing smcd device %s\n",
 			    dev_name(&smcd->dev));
-<<<<<<< HEAD
-	spin_lock(&smcd_dev_list.lock);
-=======
 	mutex_lock(&smcd_dev_list.mutex);
->>>>>>> 84569f32
 	list_del_init(&smcd->list);
 	mutex_unlock(&smcd_dev_list.mutex);
 	smcd->going_away = 1;
