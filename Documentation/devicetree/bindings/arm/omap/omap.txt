* Texas Instruments OMAP

OMAP is currently using a static file per SoC family to describe the
IPs present in the SoC.
On top of that an omap_device is created to extend the platform_device
capabilities and to allow binding with one or several hwmods.
The hwmods will contain all the information to build the device:
address range, irq lines, dma lines, interconnect, PRCM register,
clock domain, input clocks.
For the moment just point to the existing hwmod, the next step will be
to move data from hwmod to device-tree representation.


Required properties:
- compatible: Every devices present in OMAP SoC should be in the
  form: "ti,XXX"
- ti,hwmods: list of hwmod names (ascii strings), that comes from the OMAP
  HW documentation, attached to a device. Must contain at least
  one hwmod.

Optional properties:
- ti,no_idle_on_suspend: When present, it prevents the PM to idle the module
  during suspend.


Example:

spinlock@1 {
    compatible = "ti,omap4-spinlock";
    ti,hwmods = "spinlock";
};


Boards:

- OMAP3 BeagleBoard : Low cost community board
  compatible = "ti,omap3-beagle", "ti,omap3"

- OMAP4 SDP : Software Developement Board
  compatible = "ti,omap4-sdp", "ti,omap4430"

- OMAP4 PandaBoard : Low cost community board
  compatible = "ti,omap4-panda", "ti,omap4430"

- OMAP3 EVM : Software Developement Board for OMAP35x, AM/DM37x
  compatible = "ti,omap3-evm", "ti,omap3"

- AM335X EVM : Software Developement Board for AM335x
  compatible = "ti,am335x-evm", "ti,am33xx", "ti,omap3"

<<<<<<< HEAD
- AM335X Bone : Low cost community board
  compatible = "ti,am335x-bone", "ti,am33xx", "ti,omap3"
=======
- OMAP5 EVM : Evaluation Module
  compatible = "ti,omap5-evm", "ti,omap5"
>>>>>>> 66314223
<|MERGE_RESOLUTION|>--- conflicted
+++ resolved
@@ -48,10 +48,8 @@
 - AM335X EVM : Software Developement Board for AM335x
   compatible = "ti,am335x-evm", "ti,am33xx", "ti,omap3"
 
-<<<<<<< HEAD
 - AM335X Bone : Low cost community board
   compatible = "ti,am335x-bone", "ti,am33xx", "ti,omap3"
-=======
+
 - OMAP5 EVM : Evaluation Module
-  compatible = "ti,omap5-evm", "ti,omap5"
->>>>>>> 66314223
+  compatible = "ti,omap5-evm", "ti,omap5"