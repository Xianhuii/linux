// SPDX-License-Identifier: GPL-2.0+
/*
 * linux/arch/arm/plat-omap/dmtimer.c
 *
 * OMAP Dual-Mode Timers
 *
 * Copyright (C) 2010 Texas Instruments Incorporated - http://www.ti.com/
 * Tarun Kanti DebBarma <tarun.kanti@ti.com>
 * Thara Gopinath <thara@ti.com>
 *
 * dmtimer adaptation to platform_driver.
 *
 * Copyright (C) 2005 Nokia Corporation
 * OMAP2 support by Juha Yrjola
 * API improvements and OMAP2 clock framework support by Timo Teras
 *
 * Copyright (C) 2009 Texas Instruments
 * Added OMAP4 support - Santosh Shilimkar <santosh.shilimkar@ti.com>
 */

#include <linux/clk.h>
#include <linux/clk-provider.h>
#include <linux/cpu_pm.h>
#include <linux/module.h>
#include <linux/io.h>
#include <linux/device.h>
#include <linux/err.h>
#include <linux/pm_runtime.h>
#include <linux/of.h>
#include <linux/of_device.h>
#include <linux/platform_device.h>
#include <linux/platform_data/dmtimer-omap.h>

#include <clocksource/timer-ti-dm.h>

static u32 omap_reserved_systimers;
static LIST_HEAD(omap_timer_list);
static DEFINE_SPINLOCK(dm_timer_lock);

enum {
	REQUEST_ANY = 0,
	REQUEST_BY_ID,
	REQUEST_BY_CAP,
	REQUEST_BY_NODE,
};

/**
 * omap_dm_timer_read_reg - read timer registers in posted and non-posted mode
 * @timer:      timer pointer over which read operation to perform
 * @reg:        lowest byte holds the register offset
 *
 * The posted mode bit is encoded in reg. Note that in posted mode write
 * pending bit must be checked. Otherwise a read of a non completed write
 * will produce an error.
 */
static inline u32 omap_dm_timer_read_reg(struct omap_dm_timer *timer, u32 reg)
{
	WARN_ON((reg & 0xff) < _OMAP_TIMER_WAKEUP_EN_OFFSET);
	return __omap_dm_timer_read(timer, reg, timer->posted);
}

/**
 * omap_dm_timer_write_reg - write timer registers in posted and non-posted mode
 * @timer:      timer pointer over which write operation is to perform
 * @reg:        lowest byte holds the register offset
 * @value:      data to write into the register
 *
 * The posted mode bit is encoded in reg. Note that in posted mode the write
 * pending bit must be checked. Otherwise a write on a register which has a
 * pending write will be lost.
 */
static void omap_dm_timer_write_reg(struct omap_dm_timer *timer, u32 reg,
						u32 value)
{
	WARN_ON((reg & 0xff) < _OMAP_TIMER_WAKEUP_EN_OFFSET);
	__omap_dm_timer_write(timer, reg, value, timer->posted);
}

static void omap_timer_restore_context(struct omap_dm_timer *timer)
{
	omap_dm_timer_write_reg(timer, OMAP_TIMER_WAKEUP_EN_REG,
				timer->context.twer);
	omap_dm_timer_write_reg(timer, OMAP_TIMER_COUNTER_REG,
				timer->context.tcrr);
	omap_dm_timer_write_reg(timer, OMAP_TIMER_LOAD_REG,
				timer->context.tldr);
	omap_dm_timer_write_reg(timer, OMAP_TIMER_MATCH_REG,
				timer->context.tmar);
	omap_dm_timer_write_reg(timer, OMAP_TIMER_IF_CTRL_REG,
				timer->context.tsicr);
	writel_relaxed(timer->context.tier, timer->irq_ena);
	omap_dm_timer_write_reg(timer, OMAP_TIMER_CTRL_REG,
				timer->context.tclr);
}

static void omap_timer_save_context(struct omap_dm_timer *timer)
{
	timer->context.tclr =
			omap_dm_timer_read_reg(timer, OMAP_TIMER_CTRL_REG);
	timer->context.twer =
			omap_dm_timer_read_reg(timer, OMAP_TIMER_WAKEUP_EN_REG);
	timer->context.tldr =
			omap_dm_timer_read_reg(timer, OMAP_TIMER_LOAD_REG);
	timer->context.tmar =
			omap_dm_timer_read_reg(timer, OMAP_TIMER_MATCH_REG);
	timer->context.tier = readl_relaxed(timer->irq_ena);
	timer->context.tsicr =
			omap_dm_timer_read_reg(timer, OMAP_TIMER_IF_CTRL_REG);
}

static int omap_timer_context_notifier(struct notifier_block *nb,
				       unsigned long cmd, void *v)
{
	struct omap_dm_timer *timer;

	timer = container_of(nb, struct omap_dm_timer, nb);

	switch (cmd) {
	case CPU_CLUSTER_PM_ENTER:
		if ((timer->capability & OMAP_TIMER_ALWON) ||
		    !atomic_read(&timer->enabled))
			break;
		omap_timer_save_context(timer);
		break;
	case CPU_CLUSTER_PM_ENTER_FAILED:
	case CPU_CLUSTER_PM_EXIT:
		if ((timer->capability & OMAP_TIMER_ALWON) ||
		    !atomic_read(&timer->enabled))
			break;
		omap_timer_restore_context(timer);
		break;
	}

	return NOTIFY_OK;
}

static int omap_dm_timer_reset(struct omap_dm_timer *timer)
{
	u32 l, timeout = 100000;

	if (timer->revision != 1)
		return -EINVAL;

	omap_dm_timer_write_reg(timer, OMAP_TIMER_IF_CTRL_REG, 0x06);

	do {
		l = __omap_dm_timer_read(timer,
					 OMAP_TIMER_V1_SYS_STAT_OFFSET, 0);
	} while (!l && timeout--);

	if (!timeout) {
		dev_err(&timer->pdev->dev, "Timer failed to reset\n");
		return -ETIMEDOUT;
	}

	/* Configure timer for smart-idle mode */
	l = __omap_dm_timer_read(timer, OMAP_TIMER_OCP_CFG_OFFSET, 0);
	l |= 0x2 << 0x3;
	__omap_dm_timer_write(timer, OMAP_TIMER_OCP_CFG_OFFSET, l, 0);

	timer->posted = 0;

	return 0;
}

static int omap_dm_timer_set_source(struct omap_dm_timer *timer, int source)
{
	int ret;
	const char *parent_name;
	struct clk *parent;
	struct dmtimer_platform_data *pdata;

	if (unlikely(!timer) || IS_ERR(timer->fclk))
		return -EINVAL;

	switch (source) {
	case OMAP_TIMER_SRC_SYS_CLK:
		parent_name = "timer_sys_ck";
		break;
	case OMAP_TIMER_SRC_32_KHZ:
		parent_name = "timer_32k_ck";
		break;
	case OMAP_TIMER_SRC_EXT_CLK:
		parent_name = "timer_ext_ck";
		break;
	default:
		return -EINVAL;
	}

	pdata = timer->pdev->dev.platform_data;

	/*
	 * FIXME: Used for OMAP1 devices only because they do not currently
	 * use the clock framework to set the parent clock. To be removed
	 * once OMAP1 migrated to using clock framework for dmtimers
	 */
	if (pdata && pdata->set_timer_src)
		return pdata->set_timer_src(timer->pdev, source);

#if defined(CONFIG_COMMON_CLK)
	/* Check if the clock has configurable parents */
	if (clk_hw_get_num_parents(__clk_get_hw(timer->fclk)) < 2)
		return 0;
#endif

	parent = clk_get(&timer->pdev->dev, parent_name);
	if (IS_ERR(parent)) {
		pr_err("%s: %s not found\n", __func__, parent_name);
		return -EINVAL;
	}

	ret = clk_set_parent(timer->fclk, parent);
	if (ret < 0)
		pr_err("%s: failed to set %s as parent\n", __func__,
			parent_name);

	clk_put(parent);

	return ret;
}

static void omap_dm_timer_enable(struct omap_dm_timer *timer)
{
	pm_runtime_get_sync(&timer->pdev->dev);
}

static void omap_dm_timer_disable(struct omap_dm_timer *timer)
{
	pm_runtime_put_sync(&timer->pdev->dev);
}

static int omap_dm_timer_prepare(struct omap_dm_timer *timer)
{
	int rc;

	/*
	 * FIXME: OMAP1 devices do not use the clock framework for dmtimers so
	 * do not call clk_get() for these devices.
	 */
	if (!(timer->capability & OMAP_TIMER_NEEDS_RESET)) {
		timer->fclk = clk_get(&timer->pdev->dev, "fck");
		if (WARN_ON_ONCE(IS_ERR(timer->fclk))) {
			dev_err(&timer->pdev->dev, ": No fclk handle.\n");
			return -EINVAL;
		}
	}

	omap_dm_timer_enable(timer);

	if (timer->capability & OMAP_TIMER_NEEDS_RESET) {
		rc = omap_dm_timer_reset(timer);
		if (rc) {
			omap_dm_timer_disable(timer);
			return rc;
		}
	}

	__omap_dm_timer_enable_posted(timer);
	omap_dm_timer_disable(timer);

	rc = omap_dm_timer_set_source(timer, OMAP_TIMER_SRC_32_KHZ);

	return rc;
}

static inline u32 omap_dm_timer_reserved_systimer(int id)
{
	return (omap_reserved_systimers & (1 << (id - 1))) ? 1 : 0;
}

int omap_dm_timer_reserve_systimer(int id)
{
	if (omap_dm_timer_reserved_systimer(id))
		return -ENODEV;

	omap_reserved_systimers |= (1 << (id - 1));

	return 0;
}

static struct omap_dm_timer *_omap_dm_timer_request(int req_type, void *data)
{
	struct omap_dm_timer *timer = NULL, *t;
	struct device_node *np = NULL;
	unsigned long flags;
	u32 cap = 0;
	int id = 0;

	switch (req_type) {
	case REQUEST_BY_ID:
		id = *(int *)data;
		break;
	case REQUEST_BY_CAP:
		cap = *(u32 *)data;
		break;
	case REQUEST_BY_NODE:
		np = (struct device_node *)data;
		break;
	default:
		/* REQUEST_ANY */
		break;
	}

	spin_lock_irqsave(&dm_timer_lock, flags);
	list_for_each_entry(t, &omap_timer_list, node) {
		if (t->reserved)
			continue;

		switch (req_type) {
		case REQUEST_BY_ID:
			if (id == t->pdev->id) {
				timer = t;
				timer->reserved = 1;
				goto found;
			}
			break;
		case REQUEST_BY_CAP:
			if (cap == (t->capability & cap)) {
				/*
				 * If timer is not NULL, we have already found
				 * one timer. But it was not an exact match
				 * because it had more capabilities than what
				 * was required. Therefore, unreserve the last
				 * timer found and see if this one is a better
				 * match.
				 */
				if (timer)
					timer->reserved = 0;
				timer = t;
				timer->reserved = 1;

				/* Exit loop early if we find an exact match */
				if (t->capability == cap)
					goto found;
			}
			break;
		case REQUEST_BY_NODE:
			if (np == t->pdev->dev.of_node) {
				timer = t;
				timer->reserved = 1;
				goto found;
			}
			break;
		default:
			/* REQUEST_ANY */
			timer = t;
			timer->reserved = 1;
			goto found;
		}
	}
found:
	spin_unlock_irqrestore(&dm_timer_lock, flags);

	if (timer && omap_dm_timer_prepare(timer)) {
		timer->reserved = 0;
		timer = NULL;
	}

	if (!timer)
		pr_debug("%s: timer request failed!\n", __func__);

	return timer;
}

static struct omap_dm_timer *omap_dm_timer_request(void)
{
	return _omap_dm_timer_request(REQUEST_ANY, NULL);
}

static struct omap_dm_timer *omap_dm_timer_request_specific(int id)
{
	/* Requesting timer by ID is not supported when device tree is used */
	if (of_have_populated_dt()) {
		pr_warn("%s: Please use omap_dm_timer_request_by_node()\n",
			__func__);
		return NULL;
	}

	return _omap_dm_timer_request(REQUEST_BY_ID, &id);
}

/**
 * omap_dm_timer_request_by_cap - Request a timer by capability
 * @cap:	Bit mask of capabilities to match
 *
 * Find a timer based upon capabilities bit mask. Callers of this function
 * should use the definitions found in the plat/dmtimer.h file under the
 * comment "timer capabilities used in hwmod database". Returns pointer to
 * timer handle on success and a NULL pointer on failure.
 */
struct omap_dm_timer *omap_dm_timer_request_by_cap(u32 cap)
{
	return _omap_dm_timer_request(REQUEST_BY_CAP, &cap);
}

/**
 * omap_dm_timer_request_by_node - Request a timer by device-tree node
 * @np:		Pointer to device-tree timer node
 *
 * Request a timer based upon a device node pointer. Returns pointer to
 * timer handle on success and a NULL pointer on failure.
 */
static struct omap_dm_timer *omap_dm_timer_request_by_node(struct device_node *np)
{
	if (!np)
		return NULL;

	return _omap_dm_timer_request(REQUEST_BY_NODE, np);
}

static int omap_dm_timer_free(struct omap_dm_timer *timer)
{
	if (unlikely(!timer))
		return -EINVAL;

	clk_put(timer->fclk);

	WARN_ON(!timer->reserved);
	timer->reserved = 0;
	return 0;
}

int omap_dm_timer_get_irq(struct omap_dm_timer *timer)
{
	if (timer)
		return timer->irq;
	return -EINVAL;
}

#if defined(CONFIG_ARCH_OMAP1)
#include <mach/hardware.h>

static struct clk *omap_dm_timer_get_fclk(struct omap_dm_timer *timer)
{
	return NULL;
}

/**
 * omap_dm_timer_modify_idlect_mask - Check if any running timers use ARMXOR
 * @inputmask: current value of idlect mask
 */
__u32 omap_dm_timer_modify_idlect_mask(__u32 inputmask)
{
	int i = 0;
	struct omap_dm_timer *timer = NULL;
	unsigned long flags;

	/* If ARMXOR cannot be idled this function call is unnecessary */
	if (!(inputmask & (1 << 1)))
		return inputmask;

	/* If any active timer is using ARMXOR return modified mask */
	spin_lock_irqsave(&dm_timer_lock, flags);
	list_for_each_entry(timer, &omap_timer_list, node) {
		u32 l;

		l = omap_dm_timer_read_reg(timer, OMAP_TIMER_CTRL_REG);
		if (l & OMAP_TIMER_CTRL_ST) {
			if (((omap_readl(MOD_CONF_CTRL_1) >> (i * 2)) & 0x03) == 0)
				inputmask &= ~(1 << 1);
			else
				inputmask &= ~(1 << 2);
		}
		i++;
	}
	spin_unlock_irqrestore(&dm_timer_lock, flags);

	return inputmask;
}

#else

static struct clk *omap_dm_timer_get_fclk(struct omap_dm_timer *timer)
{
	if (timer && !IS_ERR(timer->fclk))
		return timer->fclk;
	return NULL;
}

__u32 omap_dm_timer_modify_idlect_mask(__u32 inputmask)
{
	BUG();

	return 0;
}

#endif

int omap_dm_timer_trigger(struct omap_dm_timer *timer)
{
	if (unlikely(!timer || !atomic_read(&timer->enabled))) {
		pr_err("%s: timer not available or enabled.\n", __func__);
		return -EINVAL;
	}

	omap_dm_timer_write_reg(timer, OMAP_TIMER_TRIGGER_REG, 0);
	return 0;
}

static int omap_dm_timer_start(struct omap_dm_timer *timer)
{
	u32 l;

	if (unlikely(!timer))
		return -EINVAL;

	omap_dm_timer_enable(timer);

	l = omap_dm_timer_read_reg(timer, OMAP_TIMER_CTRL_REG);
	if (!(l & OMAP_TIMER_CTRL_ST)) {
		l |= OMAP_TIMER_CTRL_ST;
		omap_dm_timer_write_reg(timer, OMAP_TIMER_CTRL_REG, l);
	}

	return 0;
}

static int omap_dm_timer_stop(struct omap_dm_timer *timer)
{
	unsigned long rate = 0;

	if (unlikely(!timer))
		return -EINVAL;

	if (!(timer->capability & OMAP_TIMER_NEEDS_RESET))
		rate = clk_get_rate(timer->fclk);

	__omap_dm_timer_stop(timer, timer->posted, rate);

	omap_dm_timer_disable(timer);
	return 0;
}

static int omap_dm_timer_set_load(struct omap_dm_timer *timer,
				  unsigned int load)
{
	if (unlikely(!timer))
		return -EINVAL;

	omap_dm_timer_enable(timer);
	omap_dm_timer_write_reg(timer, OMAP_TIMER_LOAD_REG, load);

<<<<<<< HEAD
	/* Save the context */
	timer->context.tclr = l;
	timer->context.tldr = load;
=======
>>>>>>> 02e6d546
	omap_dm_timer_disable(timer);
	return 0;
}

static int omap_dm_timer_set_match(struct omap_dm_timer *timer, int enable,
				   unsigned int match)
{
	u32 l;

	if (unlikely(!timer))
		return -EINVAL;

	omap_dm_timer_enable(timer);
	l = omap_dm_timer_read_reg(timer, OMAP_TIMER_CTRL_REG);
	if (enable)
		l |= OMAP_TIMER_CTRL_CE;
	else
		l &= ~OMAP_TIMER_CTRL_CE;
	omap_dm_timer_write_reg(timer, OMAP_TIMER_MATCH_REG, match);
	omap_dm_timer_write_reg(timer, OMAP_TIMER_CTRL_REG, l);

	omap_dm_timer_disable(timer);
	return 0;
}

static int omap_dm_timer_set_pwm(struct omap_dm_timer *timer, int def_on,
				 int toggle, int trigger, int autoreload)
{
	u32 l;

	if (unlikely(!timer))
		return -EINVAL;

	omap_dm_timer_enable(timer);
	l = omap_dm_timer_read_reg(timer, OMAP_TIMER_CTRL_REG);
	l &= ~(OMAP_TIMER_CTRL_GPOCFG | OMAP_TIMER_CTRL_SCPWM |
	       OMAP_TIMER_CTRL_PT | (0x03 << 10) | OMAP_TIMER_CTRL_AR);
	if (def_on)
		l |= OMAP_TIMER_CTRL_SCPWM;
	if (toggle)
		l |= OMAP_TIMER_CTRL_PT;
	l |= trigger << 10;
	if (autoreload)
		l |= OMAP_TIMER_CTRL_AR;
	omap_dm_timer_write_reg(timer, OMAP_TIMER_CTRL_REG, l);

	omap_dm_timer_disable(timer);
	return 0;
}

static int omap_dm_timer_get_pwm_status(struct omap_dm_timer *timer)
{
	u32 l;

	if (unlikely(!timer))
		return -EINVAL;

	omap_dm_timer_enable(timer);
	l = omap_dm_timer_read_reg(timer, OMAP_TIMER_CTRL_REG);
	omap_dm_timer_disable(timer);

	return l;
}

static int omap_dm_timer_set_prescaler(struct omap_dm_timer *timer,
					int prescaler)
{
	u32 l;

	if (unlikely(!timer) || prescaler < -1 || prescaler > 7)
		return -EINVAL;

	omap_dm_timer_enable(timer);
	l = omap_dm_timer_read_reg(timer, OMAP_TIMER_CTRL_REG);
	l &= ~(OMAP_TIMER_CTRL_PRE | (0x07 << 2));
	if (prescaler >= 0) {
		l |= OMAP_TIMER_CTRL_PRE;
		l |= prescaler << 2;
	}
	omap_dm_timer_write_reg(timer, OMAP_TIMER_CTRL_REG, l);

	omap_dm_timer_disable(timer);
	return 0;
}

static int omap_dm_timer_set_int_enable(struct omap_dm_timer *timer,
					unsigned int value)
{
	if (unlikely(!timer))
		return -EINVAL;

	omap_dm_timer_enable(timer);
	__omap_dm_timer_int_enable(timer, value);

	omap_dm_timer_disable(timer);
	return 0;
}

/**
 * omap_dm_timer_set_int_disable - disable timer interrupts
 * @timer:	pointer to timer handle
 * @mask:	bit mask of interrupts to be disabled
 *
 * Disables the specified timer interrupts for a timer.
 */
static int omap_dm_timer_set_int_disable(struct omap_dm_timer *timer, u32 mask)
{
	u32 l = mask;

	if (unlikely(!timer))
		return -EINVAL;

	omap_dm_timer_enable(timer);

	if (timer->revision == 1)
		l = readl_relaxed(timer->irq_ena) & ~mask;

	writel_relaxed(l, timer->irq_dis);
	l = omap_dm_timer_read_reg(timer, OMAP_TIMER_WAKEUP_EN_REG) & ~mask;
	omap_dm_timer_write_reg(timer, OMAP_TIMER_WAKEUP_EN_REG, l);

	omap_dm_timer_disable(timer);
	return 0;
}

static unsigned int omap_dm_timer_read_status(struct omap_dm_timer *timer)
{
	unsigned int l;

	if (unlikely(!timer || !atomic_read(&timer->enabled))) {
		pr_err("%s: timer not available or enabled.\n", __func__);
		return 0;
	}

	l = readl_relaxed(timer->irq_stat);

	return l;
}

static int omap_dm_timer_write_status(struct omap_dm_timer *timer, unsigned int value)
{
	if (unlikely(!timer || !atomic_read(&timer->enabled)))
		return -EINVAL;

	__omap_dm_timer_write_status(timer, value);

	return 0;
}

static unsigned int omap_dm_timer_read_counter(struct omap_dm_timer *timer)
{
	if (unlikely(!timer || !atomic_read(&timer->enabled))) {
		pr_err("%s: timer not iavailable or enabled.\n", __func__);
		return 0;
	}

	return __omap_dm_timer_read_counter(timer, timer->posted);
}

static int omap_dm_timer_write_counter(struct omap_dm_timer *timer, unsigned int value)
{
	if (unlikely(!timer || !atomic_read(&timer->enabled))) {
		pr_err("%s: timer not available or enabled.\n", __func__);
		return -EINVAL;
	}

	omap_dm_timer_write_reg(timer, OMAP_TIMER_COUNTER_REG, value);

	/* Save the context */
	timer->context.tcrr = value;
	return 0;
}

int omap_dm_timers_active(void)
{
	struct omap_dm_timer *timer;

	list_for_each_entry(timer, &omap_timer_list, node) {
		if (!timer->reserved)
			continue;

		if (omap_dm_timer_read_reg(timer, OMAP_TIMER_CTRL_REG) &
		    OMAP_TIMER_CTRL_ST) {
			return 1;
		}
	}
	return 0;
}

static int __maybe_unused omap_dm_timer_runtime_suspend(struct device *dev)
{
	struct omap_dm_timer *timer = dev_get_drvdata(dev);

	atomic_set(&timer->enabled, 0);

	if (timer->capability & OMAP_TIMER_ALWON || !timer->func_base)
		return 0;

	omap_timer_save_context(timer);

	return 0;
}

static int __maybe_unused omap_dm_timer_runtime_resume(struct device *dev)
{
	struct omap_dm_timer *timer = dev_get_drvdata(dev);

	if (!(timer->capability & OMAP_TIMER_ALWON) && timer->func_base)
		omap_timer_restore_context(timer);

	atomic_set(&timer->enabled, 1);

	return 0;
}

static const struct dev_pm_ops omap_dm_timer_pm_ops = {
	SET_RUNTIME_PM_OPS(omap_dm_timer_runtime_suspend,
			   omap_dm_timer_runtime_resume, NULL)
};

static const struct of_device_id omap_timer_match[];

/**
 * omap_dm_timer_probe - probe function called for every registered device
 * @pdev:	pointer to current timer platform device
 *
 * Called by driver framework at the end of device registration for all
 * timer devices.
 */
static int omap_dm_timer_probe(struct platform_device *pdev)
{
	unsigned long flags;
	struct omap_dm_timer *timer;
	struct device *dev = &pdev->dev;
	const struct dmtimer_platform_data *pdata;
	int ret;

	pdata = of_device_get_match_data(dev);
	if (!pdata)
		pdata = dev_get_platdata(dev);
	else
		dev->platform_data = (void *)pdata;

	if (!pdata) {
		dev_err(dev, "%s: no platform data.\n", __func__);
		return -ENODEV;
	}

	timer = devm_kzalloc(dev, sizeof(*timer), GFP_KERNEL);
	if (!timer)
		return  -ENOMEM;

	timer->irq = platform_get_irq(pdev, 0);
	if (timer->irq < 0)
		return timer->irq;

	timer->fclk = ERR_PTR(-ENODEV);
	timer->io_base = devm_platform_ioremap_resource(pdev, 0);
	if (IS_ERR(timer->io_base))
		return PTR_ERR(timer->io_base);

	platform_set_drvdata(pdev, timer);

	if (dev->of_node) {
		if (of_find_property(dev->of_node, "ti,timer-alwon", NULL))
			timer->capability |= OMAP_TIMER_ALWON;
		if (of_find_property(dev->of_node, "ti,timer-dsp", NULL))
			timer->capability |= OMAP_TIMER_HAS_DSP_IRQ;
		if (of_find_property(dev->of_node, "ti,timer-pwm", NULL))
			timer->capability |= OMAP_TIMER_HAS_PWM;
		if (of_find_property(dev->of_node, "ti,timer-secure", NULL))
			timer->capability |= OMAP_TIMER_SECURE;
	} else {
		timer->id = pdev->id;
		timer->capability = pdata->timer_capability;
		timer->reserved = omap_dm_timer_reserved_systimer(timer->id);
	}

	if (!(timer->capability & OMAP_TIMER_ALWON)) {
		timer->nb.notifier_call = omap_timer_context_notifier;
		cpu_pm_register_notifier(&timer->nb);
	}

	if (pdata)
		timer->errata = pdata->timer_errata;

	timer->pdev = pdev;

	pm_runtime_enable(dev);

	if (!timer->reserved) {
		ret = pm_runtime_get_sync(dev);
		if (ret < 0) {
			dev_err(dev, "%s: pm_runtime_get_sync failed!\n",
				__func__);
			goto err_get_sync;
		}
		__omap_dm_timer_init_regs(timer);
		pm_runtime_put(dev);
	}

	/* add the timer element to the list */
	spin_lock_irqsave(&dm_timer_lock, flags);
	list_add_tail(&timer->node, &omap_timer_list);
	spin_unlock_irqrestore(&dm_timer_lock, flags);

	dev_dbg(dev, "Device Probed.\n");

	return 0;

err_get_sync:
	pm_runtime_put_noidle(dev);
	pm_runtime_disable(dev);
	return ret;
}

/**
 * omap_dm_timer_remove - cleanup a registered timer device
 * @pdev:	pointer to current timer platform device
 *
 * Called by driver framework whenever a timer device is unregistered.
 * In addition to freeing platform resources it also deletes the timer
 * entry from the local list.
 */
static int omap_dm_timer_remove(struct platform_device *pdev)
{
	struct omap_dm_timer *timer;
	unsigned long flags;
	int ret = -EINVAL;

	spin_lock_irqsave(&dm_timer_lock, flags);
	list_for_each_entry(timer, &omap_timer_list, node)
		if (!strcmp(dev_name(&timer->pdev->dev),
			    dev_name(&pdev->dev))) {
			if (!(timer->capability & OMAP_TIMER_ALWON))
				cpu_pm_unregister_notifier(&timer->nb);
			list_del(&timer->node);
			ret = 0;
			break;
		}
	spin_unlock_irqrestore(&dm_timer_lock, flags);

	pm_runtime_disable(&pdev->dev);

	return ret;
}

static const struct omap_dm_timer_ops dmtimer_ops = {
	.request_by_node = omap_dm_timer_request_by_node,
	.request_specific = omap_dm_timer_request_specific,
	.request = omap_dm_timer_request,
	.set_source = omap_dm_timer_set_source,
	.get_irq = omap_dm_timer_get_irq,
	.set_int_enable = omap_dm_timer_set_int_enable,
	.set_int_disable = omap_dm_timer_set_int_disable,
	.free = omap_dm_timer_free,
	.enable = omap_dm_timer_enable,
	.disable = omap_dm_timer_disable,
	.get_fclk = omap_dm_timer_get_fclk,
	.start = omap_dm_timer_start,
	.stop = omap_dm_timer_stop,
	.set_load = omap_dm_timer_set_load,
	.set_match = omap_dm_timer_set_match,
	.set_pwm = omap_dm_timer_set_pwm,
	.get_pwm_status = omap_dm_timer_get_pwm_status,
	.set_prescaler = omap_dm_timer_set_prescaler,
	.read_counter = omap_dm_timer_read_counter,
	.write_counter = omap_dm_timer_write_counter,
	.read_status = omap_dm_timer_read_status,
	.write_status = omap_dm_timer_write_status,
};

static const struct dmtimer_platform_data omap3plus_pdata = {
	.timer_errata = OMAP_TIMER_ERRATA_I103_I767,
	.timer_ops = &dmtimer_ops,
};

static const struct of_device_id omap_timer_match[] = {
	{
		.compatible = "ti,omap2420-timer",
	},
	{
		.compatible = "ti,omap3430-timer",
		.data = &omap3plus_pdata,
	},
	{
		.compatible = "ti,omap4430-timer",
		.data = &omap3plus_pdata,
	},
	{
		.compatible = "ti,omap5430-timer",
		.data = &omap3plus_pdata,
	},
	{
		.compatible = "ti,am335x-timer",
		.data = &omap3plus_pdata,
	},
	{
		.compatible = "ti,am335x-timer-1ms",
		.data = &omap3plus_pdata,
	},
	{
		.compatible = "ti,dm816-timer",
		.data = &omap3plus_pdata,
	},
	{},
};
MODULE_DEVICE_TABLE(of, omap_timer_match);

static struct platform_driver omap_dm_timer_driver = {
	.probe  = omap_dm_timer_probe,
	.remove = omap_dm_timer_remove,
	.driver = {
		.name   = "omap_timer",
		.of_match_table = of_match_ptr(omap_timer_match),
		.pm = &omap_dm_timer_pm_ops,
	},
};

module_platform_driver(omap_dm_timer_driver);

MODULE_DESCRIPTION("OMAP Dual-Mode Timer Driver");
MODULE_LICENSE("GPL");
MODULE_AUTHOR("Texas Instruments Inc");<|MERGE_RESOLUTION|>--- conflicted
+++ resolved
@@ -540,12 +540,6 @@
 	omap_dm_timer_enable(timer);
 	omap_dm_timer_write_reg(timer, OMAP_TIMER_LOAD_REG, load);
 
-<<<<<<< HEAD
-	/* Save the context */
-	timer->context.tclr = l;
-	timer->context.tldr = load;
-=======
->>>>>>> 02e6d546
 	omap_dm_timer_disable(timer);
 	return 0;
 }
