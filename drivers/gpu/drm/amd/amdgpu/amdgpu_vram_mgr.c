/*
 * Copyright 2016 Advanced Micro Devices, Inc.
 *
 * Permission is hereby granted, free of charge, to any person obtaining a
 * copy of this software and associated documentation files (the "Software"),
 * to deal in the Software without restriction, including without limitation
 * the rights to use, copy, modify, merge, publish, distribute, sublicense,
 * and/or sell copies of the Software, and to permit persons to whom the
 * Software is furnished to do so, subject to the following conditions:
 *
 * The above copyright notice and this permission notice shall be included in
 * all copies or substantial portions of the Software.
 *
 * THE SOFTWARE IS PROVIDED "AS IS", WITHOUT WARRANTY OF ANY KIND, EXPRESS OR
 * IMPLIED, INCLUDING BUT NOT LIMITED TO THE WARRANTIES OF MERCHANTABILITY,
 * FITNESS FOR A PARTICULAR PURPOSE AND NONINFRINGEMENT.  IN NO EVENT SHALL
 * THE COPYRIGHT HOLDER(S) OR AUTHOR(S) BE LIABLE FOR ANY CLAIM, DAMAGES OR
 * OTHER LIABILITY, WHETHER IN AN ACTION OF CONTRACT, TORT OR OTHERWISE,
 * ARISING FROM, OUT OF OR IN CONNECTION WITH THE SOFTWARE OR THE USE OR
 * OTHER DEALINGS IN THE SOFTWARE.
 *
 * Authors: Christian König
 */

#include <linux/dma-mapping.h>
#include "amdgpu.h"
#include "amdgpu_vm.h"
#include "amdgpu_atomfirmware.h"
#include "atom.h"

static inline struct amdgpu_vram_mgr *to_vram_mgr(struct ttm_resource_manager *man)
{
	return container_of(man, struct amdgpu_vram_mgr, manager);
}

static inline struct amdgpu_device *to_amdgpu_device(struct amdgpu_vram_mgr *mgr)
{
	return container_of(mgr, struct amdgpu_device, mman.vram_mgr);
}

/**
 * DOC: mem_info_vram_total
 *
 * The amdgpu driver provides a sysfs API for reporting current total VRAM
 * available on the device
 * The file mem_info_vram_total is used for this and returns the total
 * amount of VRAM in bytes
 */
static ssize_t amdgpu_mem_info_vram_total_show(struct device *dev,
		struct device_attribute *attr, char *buf)
{
	struct drm_device *ddev = dev_get_drvdata(dev);
	struct amdgpu_device *adev = drm_to_adev(ddev);

	return snprintf(buf, PAGE_SIZE, "%llu\n", adev->gmc.real_vram_size);
}

/**
 * DOC: mem_info_vis_vram_total
 *
 * The amdgpu driver provides a sysfs API for reporting current total
 * visible VRAM available on the device
 * The file mem_info_vis_vram_total is used for this and returns the total
 * amount of visible VRAM in bytes
 */
static ssize_t amdgpu_mem_info_vis_vram_total_show(struct device *dev,
		struct device_attribute *attr, char *buf)
{
	struct drm_device *ddev = dev_get_drvdata(dev);
	struct amdgpu_device *adev = drm_to_adev(ddev);

	return snprintf(buf, PAGE_SIZE, "%llu\n", adev->gmc.visible_vram_size);
}

/**
 * DOC: mem_info_vram_used
 *
 * The amdgpu driver provides a sysfs API for reporting current total VRAM
 * available on the device
 * The file mem_info_vram_used is used for this and returns the total
 * amount of currently used VRAM in bytes
 */
static ssize_t amdgpu_mem_info_vram_used_show(struct device *dev,
		struct device_attribute *attr, char *buf)
{
	struct drm_device *ddev = dev_get_drvdata(dev);
<<<<<<< HEAD
	struct amdgpu_device *adev = ddev->dev_private;
	struct ttm_resource_manager *man = ttm_manager_type(&adev->mman.bdev, TTM_PL_VRAM);
=======
	struct amdgpu_device *adev = drm_to_adev(ddev);

>>>>>>> 11bc98bd
	return snprintf(buf, PAGE_SIZE, "%llu\n",
			amdgpu_vram_mgr_usage(man));
}

/**
 * DOC: mem_info_vis_vram_used
 *
 * The amdgpu driver provides a sysfs API for reporting current total of
 * used visible VRAM
 * The file mem_info_vis_vram_used is used for this and returns the total
 * amount of currently used visible VRAM in bytes
 */
static ssize_t amdgpu_mem_info_vis_vram_used_show(struct device *dev,
		struct device_attribute *attr, char *buf)
{
	struct drm_device *ddev = dev_get_drvdata(dev);
<<<<<<< HEAD
	struct amdgpu_device *adev = ddev->dev_private;
	struct ttm_resource_manager *man = ttm_manager_type(&adev->mman.bdev, TTM_PL_VRAM);
=======
	struct amdgpu_device *adev = drm_to_adev(ddev);

>>>>>>> 11bc98bd
	return snprintf(buf, PAGE_SIZE, "%llu\n",
			amdgpu_vram_mgr_vis_usage(man));
}

static ssize_t amdgpu_mem_info_vram_vendor(struct device *dev,
						 struct device_attribute *attr,
						 char *buf)
{
	struct drm_device *ddev = dev_get_drvdata(dev);
	struct amdgpu_device *adev = drm_to_adev(ddev);

	switch (adev->gmc.vram_vendor) {
	case SAMSUNG:
		return snprintf(buf, PAGE_SIZE, "samsung\n");
	case INFINEON:
		return snprintf(buf, PAGE_SIZE, "infineon\n");
	case ELPIDA:
		return snprintf(buf, PAGE_SIZE, "elpida\n");
	case ETRON:
		return snprintf(buf, PAGE_SIZE, "etron\n");
	case NANYA:
		return snprintf(buf, PAGE_SIZE, "nanya\n");
	case HYNIX:
		return snprintf(buf, PAGE_SIZE, "hynix\n");
	case MOSEL:
		return snprintf(buf, PAGE_SIZE, "mosel\n");
	case WINBOND:
		return snprintf(buf, PAGE_SIZE, "winbond\n");
	case ESMT:
		return snprintf(buf, PAGE_SIZE, "esmt\n");
	case MICRON:
		return snprintf(buf, PAGE_SIZE, "micron\n");
	default:
		return snprintf(buf, PAGE_SIZE, "unknown\n");
	}
}

static DEVICE_ATTR(mem_info_vram_total, S_IRUGO,
		   amdgpu_mem_info_vram_total_show, NULL);
static DEVICE_ATTR(mem_info_vis_vram_total, S_IRUGO,
		   amdgpu_mem_info_vis_vram_total_show,NULL);
static DEVICE_ATTR(mem_info_vram_used, S_IRUGO,
		   amdgpu_mem_info_vram_used_show, NULL);
static DEVICE_ATTR(mem_info_vis_vram_used, S_IRUGO,
		   amdgpu_mem_info_vis_vram_used_show, NULL);
static DEVICE_ATTR(mem_info_vram_vendor, S_IRUGO,
		   amdgpu_mem_info_vram_vendor, NULL);

static const struct attribute *amdgpu_vram_mgr_attributes[] = {
	&dev_attr_mem_info_vram_total.attr,
	&dev_attr_mem_info_vis_vram_total.attr,
	&dev_attr_mem_info_vram_used.attr,
	&dev_attr_mem_info_vis_vram_used.attr,
	&dev_attr_mem_info_vram_vendor.attr,
	NULL
};

static const struct ttm_resource_manager_func amdgpu_vram_mgr_func;

/**
 * amdgpu_vram_mgr_init - init VRAM manager and DRM MM
 *
 * @man: TTM memory type manager
 * @p_size: maximum size of VRAM
 *
 * Allocate and initialize the VRAM manager.
 */
int amdgpu_vram_mgr_init(struct amdgpu_device *adev)
{
	struct amdgpu_vram_mgr *mgr = &adev->mman.vram_mgr;
	struct ttm_resource_manager *man = &mgr->manager;
	int ret;

	man->available_caching = TTM_PL_FLAG_UNCACHED | TTM_PL_FLAG_WC;
	man->default_caching = TTM_PL_FLAG_WC;

	ttm_resource_manager_init(man, adev->gmc.real_vram_size >> PAGE_SHIFT);

	man->func = &amdgpu_vram_mgr_func;

	drm_mm_init(&mgr->mm, 0, man->size);
	spin_lock_init(&mgr->lock);

	/* Add the two VRAM-related sysfs files */
	ret = sysfs_create_files(&adev->dev->kobj, amdgpu_vram_mgr_attributes);
	if (ret)
		DRM_ERROR("Failed to register sysfs\n");

	ttm_set_driver_manager(&adev->mman.bdev, TTM_PL_VRAM, &mgr->manager);
	ttm_resource_manager_set_used(man, true);
	return 0;
}

/**
 * amdgpu_vram_mgr_fini - free and destroy VRAM manager
 *
 * @man: TTM memory type manager
 *
 * Destroy and free the VRAM manager, returns -EBUSY if ranges are still
 * allocated inside it.
 */
void amdgpu_vram_mgr_fini(struct amdgpu_device *adev)
{
	struct amdgpu_vram_mgr *mgr = &adev->mman.vram_mgr;
	struct ttm_resource_manager *man = &mgr->manager;
	int ret;

	ttm_resource_manager_set_used(man, false);

	ret = ttm_resource_manager_force_list_clean(&adev->mman.bdev, man);
	if (ret)
		return;

	spin_lock(&mgr->lock);
	drm_mm_takedown(&mgr->mm);
	spin_unlock(&mgr->lock);

	sysfs_remove_files(&adev->dev->kobj, amdgpu_vram_mgr_attributes);

	ttm_resource_manager_cleanup(man);
	ttm_set_driver_manager(&adev->mman.bdev, TTM_PL_VRAM, NULL);
}

/**
 * amdgpu_vram_mgr_vis_size - Calculate visible node size
 *
 * @adev: amdgpu device structure
 * @node: MM node structure
 *
 * Calculate how many bytes of the MM node are inside visible VRAM
 */
static u64 amdgpu_vram_mgr_vis_size(struct amdgpu_device *adev,
				    struct drm_mm_node *node)
{
	uint64_t start = node->start << PAGE_SHIFT;
	uint64_t end = (node->size + node->start) << PAGE_SHIFT;

	if (start >= adev->gmc.visible_vram_size)
		return 0;

	return (end > adev->gmc.visible_vram_size ?
		adev->gmc.visible_vram_size : end) - start;
}

/**
 * amdgpu_vram_mgr_bo_visible_size - CPU visible BO size
 *
 * @bo: &amdgpu_bo buffer object (must be in VRAM)
 *
 * Returns:
 * How much of the given &amdgpu_bo buffer object lies in CPU visible VRAM.
 */
u64 amdgpu_vram_mgr_bo_visible_size(struct amdgpu_bo *bo)
{
	struct amdgpu_device *adev = amdgpu_ttm_adev(bo->tbo.bdev);
	struct ttm_resource *mem = &bo->tbo.mem;
	struct drm_mm_node *nodes = mem->mm_node;
	unsigned pages = mem->num_pages;
	u64 usage;

	if (amdgpu_gmc_vram_full_visible(&adev->gmc))
		return amdgpu_bo_size(bo);

	if (mem->start >= adev->gmc.visible_vram_size >> PAGE_SHIFT)
		return 0;

	for (usage = 0; nodes && pages; pages -= nodes->size, nodes++)
		usage += amdgpu_vram_mgr_vis_size(adev, nodes);

	return usage;
}

/**
 * amdgpu_vram_mgr_virt_start - update virtual start address
 *
 * @mem: ttm_resource to update
 * @node: just allocated node
 *
 * Calculate a virtual BO start address to easily check if everything is CPU
 * accessible.
 */
static void amdgpu_vram_mgr_virt_start(struct ttm_resource *mem,
				       struct drm_mm_node *node)
{
	unsigned long start;

	start = node->start + node->size;
	if (start > mem->num_pages)
		start -= mem->num_pages;
	else
		start = 0;
	mem->start = max(mem->start, start);
}

/**
 * amdgpu_vram_mgr_new - allocate new ranges
 *
 * @man: TTM memory type manager
 * @tbo: TTM BO we need this range for
 * @place: placement flags and restrictions
 * @mem: the resulting mem object
 *
 * Allocate VRAM for the given BO.
 */
static int amdgpu_vram_mgr_new(struct ttm_resource_manager *man,
			       struct ttm_buffer_object *tbo,
			       const struct ttm_place *place,
			       struct ttm_resource *mem)
{
	struct amdgpu_vram_mgr *mgr = to_vram_mgr(man);
	struct amdgpu_device *adev = to_amdgpu_device(mgr);
	struct drm_mm *mm = &mgr->mm;
	struct drm_mm_node *nodes;
	enum drm_mm_insert_mode mode;
	unsigned long lpfn, num_nodes, pages_per_node, pages_left;
	uint64_t vis_usage = 0, mem_bytes, max_bytes;
	unsigned i;
	int r;

	lpfn = place->lpfn;
	if (!lpfn)
		lpfn = man->size;

	max_bytes = adev->gmc.mc_vram_size;
	if (tbo->type != ttm_bo_type_kernel)
		max_bytes -= AMDGPU_VM_RESERVED_VRAM;

	/* bail out quickly if there's likely not enough VRAM for this BO */
	mem_bytes = (u64)mem->num_pages << PAGE_SHIFT;
	if (atomic64_add_return(mem_bytes, &mgr->usage) > max_bytes) {
		atomic64_sub(mem_bytes, &mgr->usage);
		return -ENOSPC;
	}

	if (place->flags & TTM_PL_FLAG_CONTIGUOUS) {
		pages_per_node = ~0ul;
		num_nodes = 1;
	} else {
#ifdef CONFIG_TRANSPARENT_HUGEPAGE
		pages_per_node = HPAGE_PMD_NR;
#else
		/* default to 2MB */
		pages_per_node = (2UL << (20UL - PAGE_SHIFT));
#endif
		pages_per_node = max((uint32_t)pages_per_node, mem->page_alignment);
		num_nodes = DIV_ROUND_UP(mem->num_pages, pages_per_node);
	}

	nodes = kvmalloc_array((uint32_t)num_nodes, sizeof(*nodes),
			       GFP_KERNEL | __GFP_ZERO);
	if (!nodes) {
		atomic64_sub(mem_bytes, &mgr->usage);
		return -ENOMEM;
	}

	mode = DRM_MM_INSERT_BEST;
	if (place->flags & TTM_PL_FLAG_TOPDOWN)
		mode = DRM_MM_INSERT_HIGH;

	mem->start = 0;
	pages_left = mem->num_pages;

	spin_lock(&mgr->lock);
	for (i = 0; pages_left >= pages_per_node; ++i) {
		unsigned long pages = rounddown_pow_of_two(pages_left);

		r = drm_mm_insert_node_in_range(mm, &nodes[i], pages,
						pages_per_node, 0,
						place->fpfn, lpfn,
						mode);
		if (unlikely(r))
			break;

		vis_usage += amdgpu_vram_mgr_vis_size(adev, &nodes[i]);
		amdgpu_vram_mgr_virt_start(mem, &nodes[i]);
		pages_left -= pages;
	}

	for (; pages_left; ++i) {
		unsigned long pages = min(pages_left, pages_per_node);
		uint32_t alignment = mem->page_alignment;

		if (pages == pages_per_node)
			alignment = pages_per_node;

		r = drm_mm_insert_node_in_range(mm, &nodes[i],
						pages, alignment, 0,
						place->fpfn, lpfn,
						mode);
		if (unlikely(r))
			goto error;

		vis_usage += amdgpu_vram_mgr_vis_size(adev, &nodes[i]);
		amdgpu_vram_mgr_virt_start(mem, &nodes[i]);
		pages_left -= pages;
	}
	spin_unlock(&mgr->lock);

	atomic64_add(vis_usage, &mgr->vis_usage);

	mem->mm_node = nodes;

	return 0;

error:
	while (i--)
		drm_mm_remove_node(&nodes[i]);
	spin_unlock(&mgr->lock);
	atomic64_sub(mem->num_pages << PAGE_SHIFT, &mgr->usage);

	kvfree(nodes);
	return r;
}

/**
 * amdgpu_vram_mgr_del - free ranges
 *
 * @man: TTM memory type manager
 * @mem: TTM memory object
 *
 * Free the allocated VRAM again.
 */
static void amdgpu_vram_mgr_del(struct ttm_resource_manager *man,
				struct ttm_resource *mem)
{
	struct amdgpu_vram_mgr *mgr = to_vram_mgr(man);
	struct amdgpu_device *adev = to_amdgpu_device(mgr);
	struct drm_mm_node *nodes = mem->mm_node;
	uint64_t usage = 0, vis_usage = 0;
	unsigned pages = mem->num_pages;

	if (!mem->mm_node)
		return;

	spin_lock(&mgr->lock);
	while (pages) {
		pages -= nodes->size;
		drm_mm_remove_node(nodes);
		usage += nodes->size << PAGE_SHIFT;
		vis_usage += amdgpu_vram_mgr_vis_size(adev, nodes);
		++nodes;
	}
	spin_unlock(&mgr->lock);

	atomic64_sub(usage, &mgr->usage);
	atomic64_sub(vis_usage, &mgr->vis_usage);

	kvfree(mem->mm_node);
	mem->mm_node = NULL;
}

/**
 * amdgpu_vram_mgr_alloc_sgt - allocate and fill a sg table
 *
 * @adev: amdgpu device pointer
 * @mem: TTM memory object
 * @dev: the other device
 * @dir: dma direction
 * @sgt: resulting sg table
 *
 * Allocate and fill a sg table from a VRAM allocation.
 */
int amdgpu_vram_mgr_alloc_sgt(struct amdgpu_device *adev,
			      struct ttm_resource *mem,
			      struct device *dev,
			      enum dma_data_direction dir,
			      struct sg_table **sgt)
{
	struct drm_mm_node *node;
	struct scatterlist *sg;
	int num_entries = 0;
	unsigned int pages;
	int i, r;

	*sgt = kmalloc(sizeof(**sgt), GFP_KERNEL);
	if (!*sgt)
		return -ENOMEM;

	for (pages = mem->num_pages, node = mem->mm_node;
	     pages; pages -= node->size, ++node)
		++num_entries;

	r = sg_alloc_table(*sgt, num_entries, GFP_KERNEL);
	if (r)
		goto error_free;

	for_each_sgtable_sg((*sgt), sg, i)
		sg->length = 0;

	node = mem->mm_node;
	for_each_sgtable_sg((*sgt), sg, i) {
		phys_addr_t phys = (node->start << PAGE_SHIFT) +
			adev->gmc.aper_base;
		size_t size = node->size << PAGE_SHIFT;
		dma_addr_t addr;

		++node;
		addr = dma_map_resource(dev, phys, size, dir,
					DMA_ATTR_SKIP_CPU_SYNC);
		r = dma_mapping_error(dev, addr);
		if (r)
			goto error_unmap;

		sg_set_page(sg, NULL, size, 0);
		sg_dma_address(sg) = addr;
		sg_dma_len(sg) = size;
	}
	return 0;

error_unmap:
	for_each_sgtable_sg((*sgt), sg, i) {
		if (!sg->length)
			continue;

		dma_unmap_resource(dev, sg->dma_address,
				   sg->length, dir,
				   DMA_ATTR_SKIP_CPU_SYNC);
	}
	sg_free_table(*sgt);

error_free:
	kfree(*sgt);
	return r;
}

/**
 * amdgpu_vram_mgr_alloc_sgt - allocate and fill a sg table
 *
 * @adev: amdgpu device pointer
 * @sgt: sg table to free
 *
 * Free a previously allocate sg table.
 */
void amdgpu_vram_mgr_free_sgt(struct amdgpu_device *adev,
			      struct device *dev,
			      enum dma_data_direction dir,
			      struct sg_table *sgt)
{
	struct scatterlist *sg;
	int i;

	for_each_sgtable_sg(sgt, sg, i)
		dma_unmap_resource(dev, sg->dma_address,
				   sg->length, dir,
				   DMA_ATTR_SKIP_CPU_SYNC);
	sg_free_table(sgt);
	kfree(sgt);
}

/**
 * amdgpu_vram_mgr_usage - how many bytes are used in this domain
 *
 * @man: TTM memory type manager
 *
 * Returns how many bytes are used in this domain.
 */
uint64_t amdgpu_vram_mgr_usage(struct ttm_resource_manager *man)
{
	struct amdgpu_vram_mgr *mgr = to_vram_mgr(man);

	return atomic64_read(&mgr->usage);
}

/**
 * amdgpu_vram_mgr_vis_usage - how many bytes are used in the visible part
 *
 * @man: TTM memory type manager
 *
 * Returns how many bytes are used in the visible part of VRAM
 */
uint64_t amdgpu_vram_mgr_vis_usage(struct ttm_resource_manager *man)
{
	struct amdgpu_vram_mgr *mgr = to_vram_mgr(man);

	return atomic64_read(&mgr->vis_usage);
}

/**
 * amdgpu_vram_mgr_debug - dump VRAM table
 *
 * @man: TTM memory type manager
 * @printer: DRM printer to use
 *
 * Dump the table content using printk.
 */
static void amdgpu_vram_mgr_debug(struct ttm_resource_manager *man,
				  struct drm_printer *printer)
{
	struct amdgpu_vram_mgr *mgr = to_vram_mgr(man);

	spin_lock(&mgr->lock);
	drm_mm_print(&mgr->mm, printer);
	spin_unlock(&mgr->lock);

	drm_printf(printer, "man size:%llu pages, ram usage:%lluMB, vis usage:%lluMB\n",
		   man->size, amdgpu_vram_mgr_usage(man) >> 20,
		   amdgpu_vram_mgr_vis_usage(man) >> 20);
}

static const struct ttm_resource_manager_func amdgpu_vram_mgr_func = {
	.alloc	= amdgpu_vram_mgr_new,
	.free	= amdgpu_vram_mgr_del,
	.debug	= amdgpu_vram_mgr_debug
};<|MERGE_RESOLUTION|>--- conflicted
+++ resolved
@@ -84,13 +84,9 @@
 		struct device_attribute *attr, char *buf)
 {
 	struct drm_device *ddev = dev_get_drvdata(dev);
-<<<<<<< HEAD
-	struct amdgpu_device *adev = ddev->dev_private;
+	struct amdgpu_device *adev = drm_to_adev(ddev);
 	struct ttm_resource_manager *man = ttm_manager_type(&adev->mman.bdev, TTM_PL_VRAM);
-=======
-	struct amdgpu_device *adev = drm_to_adev(ddev);
-
->>>>>>> 11bc98bd
+
 	return snprintf(buf, PAGE_SIZE, "%llu\n",
 			amdgpu_vram_mgr_usage(man));
 }
@@ -107,13 +103,9 @@
 		struct device_attribute *attr, char *buf)
 {
 	struct drm_device *ddev = dev_get_drvdata(dev);
-<<<<<<< HEAD
-	struct amdgpu_device *adev = ddev->dev_private;
+	struct amdgpu_device *adev = drm_to_adev(ddev);
 	struct ttm_resource_manager *man = ttm_manager_type(&adev->mman.bdev, TTM_PL_VRAM);
-=======
-	struct amdgpu_device *adev = drm_to_adev(ddev);
-
->>>>>>> 11bc98bd
+
 	return snprintf(buf, PAGE_SIZE, "%llu\n",
 			amdgpu_vram_mgr_vis_usage(man));
 }
